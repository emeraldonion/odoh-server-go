// The MIT License
//
// Copyright (c) 2020, Cloudflare, Inc. All rights reserved.
//
// Permission is hereby granted, free of charge, to any person obtaining a copy
// of this software and associated documentation files (the "Software"), to deal
// in the Software without restriction, including without limitation the rights
// to use, copy, modify, merge, publish, distribute, sublicense, and/or sell
// copies of the Software, and to permit persons to whom the Software is
// furnished to do so, subject to the following conditions:
//
// The above copyright notice and this permission notice shall be included in
// all copies or substantial portions of the Software.
//
// THE SOFTWARE IS PROVIDED "AS IS", WITHOUT WARRANTY OF ANY KIND, EXPRESS OR
// IMPLIED, INCLUDING BUT NOT LIMITED TO THE WARRANTIES OF MERCHANTABILITY,
// FITNESS FOR A PARTICULAR PURPOSE AND NONINFRINGEMENT. IN NO EVENT SHALL THE
// AUTHORS OR COPYRIGHT HOLDERS BE LIABLE FOR ANY CLAIM, DAMAGES OR OTHER
// LIABILITY, WHETHER IN AN ACTION OF CONTRACT, TORT OR OTHERWISE, ARISING FROM,
// OUT OF OR IN CONNECTION WITH THE SOFTWARE OR THE USE OR OTHER DEALINGS IN
// THE SOFTWARE.

package main

import (
	"bytes"
	"crypto/rand"
	"encoding/base64"
	"errors"
	"fmt"
	"io/ioutil"
	"net"
	"net/http"
	"net/http/httptest"
	"testing"
	"time"

	"github.com/cloudflare/odoh-go"
	"github.com/miekg/dns"
)

type localResolver struct {
	queries          []string
	queryResponseMap map[string][]byte // Packed DNS queries to responses
}

func (r localResolver) name() string {
	return "localResolver"
}

func (r localResolver) resolve(query *dns.Msg) (*dns.Msg, error) {
	packedQuery, err := query.Pack()
	if err != nil {
		return nil, err
	}

	packed, ok := r.queryResponseMap[string(packedQuery)]
	if !ok {
		return nil, errors.New("failed to resolve")
	}

	response := &dns.Msg{}
	err = response.Unpack(packed)

	return response, err
}

func createLocalResolver(t *testing.T) *localResolver {
	q := new(dns.Msg)
	q.SetQuestion("example.com.", dns.TypeA)
	packedQuery, err := q.Pack()
	if err != nil {
		t.Fatal(err)
	}

	r := new(dns.Msg)
	r.SetReply(q)
	r.Answer = make([]dns.RR, 1)
	r.Answer[0] = &dns.A{
		Hdr: dns.RR_Header{
			Name:   q.Question[0].Name,
			Rrtype: dns.TypeA,
			Class:  dns.ClassINET,
			Ttl:    0,
		},
		A: net.ParseIP("127.0.0.1"),
	}
	packedResponse, err := r.Pack()
	if err != nil {
		t.Fatal(err)
	}

	queries := make([]string, 0)
	queries = append(queries, string(packedQuery))

	resultMap := make(map[string][]byte)
	resultMap[string(packedQuery)] = packedResponse

	return &localResolver{
		queries:          queries,
		queryResponseMap: resultMap,
	}
}

func createKeyPair(t *testing.T) odoh.ObliviousDoHKeyPair {
	seed := make([]byte, defaultSeedLength)
	_, err := rand.Read(seed)
	if err != nil {
		t.Fatal(err)
	}

	keyPair, err := odoh.CreateKeyPairFromSeed(kemID, kdfID, aeadID, seed)
	if err != nil {
		t.Fatal("failed to create a private key. Exiting now.")
	}

	return keyPair
}

func createTarget(t *testing.T, r resolver) targetServer {
	return targetServer{
		resolver:        []resolver{r},
		odohKeyPair:     createKeyPair(t),
		telemetryClient: getTelemetryInstance("LOG"),
	}
}

func TestConfigHandler(t *testing.T) {
	r := createLocalResolver(t)
	target := createTarget(t, r)

	configSet := []odoh.ObliviousDoHConfig{target.odohKeyPair.Config}
	configs := odoh.CreateObliviousDoHConfigs(configSet)
	marshalledConfig := configs.Marshal()

	handler := http.HandlerFunc(target.configHandler)

	request, err := http.NewRequest("GET", "/.well-known/odohconfigs", nil)
	if err != nil {
		t.Fatal(err)
	}

	rr := httptest.NewRecorder()
	handler.ServeHTTP(rr, request)

	if status := rr.Code; status != http.StatusOK {
		t.Fatal(fmt.Errorf("failed request with error code: %d", status))
	}

	body, err := ioutil.ReadAll(rr.Result().Body)
	if err != nil {
		t.Fatal("Failed to read body:", err)
	}

	if !bytes.Equal(body, marshalledConfig) {
		t.Fatal("Received invalid config")
	}
}
func TestQueryHandlerInvalidContentType(t *testing.T) {
	r := createLocalResolver(t)
	target := createTarget(t, r)

	handler := http.HandlerFunc(target.targetQueryHandler)

	request, err := http.NewRequest("GET", "/dns-query", nil)
	if err != nil {
		t.Fatal(err)
	}
	request.Header.Add("Content-Type", "application/not-the-droids-youre-looking-for")

	rr := httptest.NewRecorder()
	handler.ServeHTTP(rr, request)

	if status := rr.Result().StatusCode; status != http.StatusBadRequest {
		t.Fatal(fmt.Errorf("result did not yield %d, got %d instead", http.StatusBadRequest, status))
	}
}

func TestQueryHandlerDoHWithPOST(t *testing.T) {
	r := createLocalResolver(t)
	target := createTarget(t, r)

	handler := http.HandlerFunc(target.targetQueryHandler)

	q := r.queries[0]
	request, err := http.NewRequest(http.MethodPost, "/dns-query", bytes.NewReader([]byte(q)))
	if err != nil {
		t.Fatal(err)
	}
	request.Header.Add("Content-Type", dnsMessageContentType)

	rr := httptest.NewRecorder()
	handler.ServeHTTP(rr, request)

	if status := rr.Result().StatusCode; status != http.StatusOK {
		t.Fatal(fmt.Errorf("result did not yield %d, got %d instead", http.StatusOK, status))
	}
	if rr.Result().Header.Get("Content-Type") != dnsMessageContentType {
		t.Fatal("invalid content type response")
	}

	responseBody, err := ioutil.ReadAll(rr.Result().Body)
	if err != nil {
		t.Fatal(err)
	}
	if !bytes.Equal(responseBody, r.queryResponseMap[q]) {
		t.Fatal("incorrect response received")
	}
}

func TestQueryHandlerDoHWithGET(t *testing.T) {
	r := createLocalResolver(t)
	target := createTarget(t, r)

	handler := http.HandlerFunc(target.targetQueryHandler)

	q := r.queries[0]
	encodedQuery := base64.RawURLEncoding.EncodeToString([]byte(q))

	request, err := http.NewRequest(http.MethodGet, "/dns-query?dns="+encodedQuery, nil)
	if err != nil {
		t.Fatal(err)
	}
	request.Header.Add("Content-Type", dnsMessageContentType)

	rr := httptest.NewRecorder()
	handler.ServeHTTP(rr, request)

	if status := rr.Result().StatusCode; status != http.StatusOK {
		t.Fatal(fmt.Errorf("result did not yield %d, got %d instead", http.StatusOK, status))
	}
	if rr.Result().Header.Get("Content-Type") != dnsMessageContentType {
		t.Fatal("invalid content type response")
	}

	responseBody, err := ioutil.ReadAll(rr.Result().Body)
	if err != nil {
		t.Fatal(err)
	}
	if !bytes.Equal(responseBody, r.queryResponseMap[q]) {
		t.Fatal("incorrect response received")
	}
}

func TestQueryHandlerDoHWithInvalidMethod(t *testing.T) {
	r := createLocalResolver(t)
	target := createTarget(t, r)

	handler := http.HandlerFunc(target.targetQueryHandler)

	q := r.queries[0]
	encodedQuery := base64.RawURLEncoding.EncodeToString([]byte(q))
	request, err := http.NewRequest(http.MethodPut, "/dns-query"+"?dns="+encodedQuery, nil)
	if err != nil {
		t.Fatal(err)
	}
	request.Header.Add("Content-Type", dnsMessageContentType)

	rr := httptest.NewRecorder()
	handler.ServeHTTP(rr, request)

	if status := rr.Result().StatusCode; status != http.StatusBadRequest {
		t.Fatal(fmt.Errorf("result did not yield %d, got %d instead", http.StatusBadRequest, status))
	}
}

func TestQueryHandlerODoHWithInvalidMethod(t *testing.T) {
	r := createLocalResolver(t)
	target := createTarget(t, r)

	handler := http.HandlerFunc(target.targetQueryHandler)

	q := r.queries[0]
	obliviousQuery := odoh.CreateObliviousDNSQuery([]byte(q), 0)
	encryptedQuery, _, err := target.odohKeyPair.Config.Contents.EncryptQuery(obliviousQuery)
	if err != nil {
		t.Fatal(err)
	}

	request, err := http.NewRequest(http.MethodGet, "/dns-query", bytes.NewReader(encryptedQuery.Marshal()))
	if err != nil {
		t.Fatal(err)
	}
	request.Header.Add("Content-Type", odohMessageContentType)

	rr := httptest.NewRecorder()
	handler.ServeHTTP(rr, request)

	if status := rr.Result().StatusCode; status != http.StatusBadRequest {
		t.Fatal(fmt.Errorf("result did not yield %d, got %d instead", http.StatusBadRequest, status))
	}
}

func TestQueryHandlerODoH(t *testing.T) {
	r := createLocalResolver(t)
	target := createTarget(t, r)

	handler := http.HandlerFunc(target.targetQueryHandler)

	q := r.queries[0]
	obliviousQuery := odoh.CreateObliviousDNSQuery([]byte(q), 0)
	encryptedQuery, context, err := target.odohKeyPair.Config.Contents.EncryptQuery(obliviousQuery)
	if err != nil {
		t.Fatal(err)
	}

	request, err := http.NewRequest(http.MethodPost, "/dns-query", bytes.NewReader(encryptedQuery.Marshal()))
	if err != nil {
		t.Fatal(err)
	}
	request.Header.Add("Content-Type", odohMessageContentType)

	rr := httptest.NewRecorder()
	handler.ServeHTTP(rr, request)

	if status := rr.Result().StatusCode; status != http.StatusOK {
		t.Fatal(fmt.Errorf("result did not yield %d, got %d instead", http.StatusOK, status))
	}
	if rr.Result().Header.Get("Content-Type") != odohMessageContentType {
		t.Fatal("invalid content type response")
	}

	responseBody, err := ioutil.ReadAll(rr.Result().Body)
	if err != nil {
		t.Fatal(err)
	}

	odohQueryResponse, err := odoh.UnmarshalDNSMessage(responseBody)
	if err != nil {
		t.Fatal(err)
	}

	response, err := context.OpenAnswer(odohQueryResponse)
	if err != nil {
		t.Fatal(err)
	}

	if !bytes.Equal(response, r.queryResponseMap[q]) {
		t.Fatal(fmt.Errorf("incorrect response received. Got %v, expected %v", response, r.queryResponseMap[q]))
	}
}

func TestQueryHandlerODoHWithInvalidKey(t *testing.T) {
	r := createLocalResolver(t)
	target := createTarget(t, r)

	handler := http.HandlerFunc(target.targetQueryHandler)

	differentKeyPair := createKeyPair(t)
	q := r.queries[0]
	obliviousQuery := odoh.CreateObliviousDNSQuery([]byte(q), 0)
	encryptedQuery, _, err := differentKeyPair.Config.Contents.EncryptQuery(obliviousQuery)
	if err != nil {
		t.Fatal(err)
	}

	request, err := http.NewRequest(http.MethodPost, "/dns-query", bytes.NewReader(encryptedQuery.Marshal()))
	if err != nil {
		t.Fatal(err)
	}
	request.Header.Add("Content-Type", odohMessageContentType)

	rr := httptest.NewRecorder()
	handler.ServeHTTP(rr, request)

<<<<<<< HEAD
	if status := rr.Result().StatusCode; status != http.StatusUnauthorized {
		t.Fatal(fmt.Errorf("Result did not yield %d, got %d instead", http.StatusUnauthorized, status))
=======
	if status := rr.Result().StatusCode; status != http.StatusBadRequest {
		t.Fatal(fmt.Errorf("result did not yield %d, got %d instead", http.StatusBadRequest, status))
>>>>>>> ce46005c
	}
}

func TestQueryHandlerODoHWithCorruptCiphertext(t *testing.T) {
	r := createLocalResolver(t)
	target := createTarget(t, r)

	handler := http.HandlerFunc(target.targetQueryHandler)

	q := r.queries[0]
	obliviousQuery := odoh.CreateObliviousDNSQuery([]byte(q), 0)
	encryptedQuery, _, err := target.odohKeyPair.Config.Contents.EncryptQuery(obliviousQuery)
	if err != nil {
		t.Fatal(err)
	}
	queryBytes := encryptedQuery.Marshal()
	queryBytes[len(queryBytes)-1] ^= 0xFF

	request, err := http.NewRequest(http.MethodPost, "/dns-query", bytes.NewReader(queryBytes))
	if err != nil {
		t.Fatal(err)
	}
	request.Header.Add("Content-Type", odohMessageContentType)

	rr := httptest.NewRecorder()
	handler.ServeHTTP(rr, request)

	if status := rr.Result().StatusCode; status != http.StatusBadRequest {
		t.Fatal(fmt.Errorf("result did not yield %d, got %d instead", http.StatusBadRequest, status))
	}
}

func TestQueryHandlerODoHWithMalformedQuery(t *testing.T) {
	r := createLocalResolver(t)
	target := createTarget(t, r)

	handler := http.HandlerFunc(target.targetQueryHandler)

	// malformed odoh query
	queryBytes := []byte{1, 2, 3}
	request, err := http.NewRequest(http.MethodPost, queryEndpoint, bytes.NewReader(queryBytes))
	if err != nil {
		t.Fatal(err)
	}
	request.Header.Add("Content-Type", odohMessageContentType)

	rr := httptest.NewRecorder()
	handler.ServeHTTP(rr, request)

	if status := rr.Result().StatusCode; status != http.StatusBadRequest {
		t.Fatal(fmt.Errorf("Result did not yield %d, got %d instead", http.StatusBadRequest, status))
	}
}

func TestODoHResolutionWithRealResolver(t *testing.T) {
	r := &targetResolver{
		timeout:    2500 * time.Millisecond,
		nameserver: "1.1.1.1:53",
	}
	target := createTarget(t, r)

	handler := http.HandlerFunc(target.targetQueryHandler)

	// malformed DNS query
	obliviousQuery := odoh.CreateObliviousDNSQuery([]byte{1, 2, 3}, 0)
	encryptedQuery, _, err := target.odohKeyPair.Config.Contents.EncryptQuery(obliviousQuery)
	if err != nil {
		t.Fatal(err)
	}

	request, err := http.NewRequest(http.MethodPost, queryEndpoint, bytes.NewReader(encryptedQuery.Marshal()))
	if err != nil {
		t.Fatal(err)
	}
	request.Header.Add("Content-Type", odohMessageContentType)

	rr := httptest.NewRecorder()
	handler.ServeHTTP(rr, request)

	if status := rr.Result().StatusCode; status != http.StatusBadRequest {
		t.Fatal(fmt.Errorf("Result did not yield %d, got %d instead", http.StatusBadRequest, status))
	}

	handler = http.HandlerFunc(target.targetQueryHandler)

	// valid dns query
	q := new(dns.Msg)
	q.SetQuestion("example.com.", dns.TypeA)
	packedQuery, err := q.Pack()
	if err != nil {
		t.Fatal(err)
	}
	obliviousQuery = odoh.CreateObliviousDNSQuery([]byte(packedQuery), 0)
	encryptedQuery, _, err = target.odohKeyPair.Config.Contents.EncryptQuery(obliviousQuery)
	if err != nil {
		t.Fatal(err)
	}

	request, err = http.NewRequest(http.MethodPost, queryEndpoint, bytes.NewReader(encryptedQuery.Marshal()))
	if err != nil {
		t.Fatal(err)
	}
	request.Header.Add("Content-Type", odohMessageContentType)

	rr = httptest.NewRecorder()
	handler.ServeHTTP(rr, request)

	if status := rr.Result().StatusCode; status != http.StatusOK {
		t.Fatal(fmt.Errorf("Result did not yield %d, got %d instead", http.StatusOK, status))
	}
	if rr.Result().Header.Get("Content-Type") != odohMessageContentType {
		t.Fatal("Invalid content type response")
	}
}<|MERGE_RESOLUTION|>--- conflicted
+++ resolved
@@ -363,13 +363,8 @@
 	rr := httptest.NewRecorder()
 	handler.ServeHTTP(rr, request)
 
-<<<<<<< HEAD
-	if status := rr.Result().StatusCode; status != http.StatusUnauthorized {
-		t.Fatal(fmt.Errorf("Result did not yield %d, got %d instead", http.StatusUnauthorized, status))
-=======
 	if status := rr.Result().StatusCode; status != http.StatusBadRequest {
 		t.Fatal(fmt.Errorf("result did not yield %d, got %d instead", http.StatusBadRequest, status))
->>>>>>> ce46005c
 	}
 }
 
